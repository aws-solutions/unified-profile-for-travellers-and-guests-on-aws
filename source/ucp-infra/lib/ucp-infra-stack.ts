--- conflicted
+++ resolved
@@ -24,8 +24,6 @@
 import { Queue } from 'aws-cdk-lib/aws-sqs';
 import * as tah_s3 from '../tah-cdk-common/s3';
 import * as tah_core from '../tah-cdk-common/core';
-<<<<<<< HEAD
-
 import { BusinessObjectPipelineOutput, GlueSchema } from "./model"
 
 //importing object schemas
@@ -36,10 +34,7 @@
 import glueSchemaClickEvent from '../tah-common-glue-schemas/clickevent.glue.json';
 import glueSchemaGuestProfile from '../tah-common-glue-schemas/guest_profile.glue.json';
 
-=======
-import { BusinessObjectPipelineOutput } from "./model"
 import * as kinesis from 'aws-cdk-lib/aws-kinesis';
->>>>>>> 11a25fe2
 
 /////////////////////////////////////////////////////////////////////
 //Infrastructure Script for the AWS DynamoDB Blog Demo
@@ -809,9 +804,9 @@
       }
       kinesisLambdaStart.lambdaFunction.addEnvironment("dlqname", dlqname)
 
-      new CfnOutput(this, "lambdaFunctionNameRealTime" + type, {value : kinesisLambdaStart.lambdaFunction.functionName});
-      new CfnOutput(this, "kinesisStreamNameRealTime" + type, {value: kinesisLambdaStart.kinesisStream.streamName});
-      new CfnOutput(this, "kinesisStreamOutputNameRealTime" + type, {value: outputDataStream.streamName})
+      new CfnOutput(this, "lambdaFunctionNameRealTime" + type, { value: kinesisLambdaStart.lambdaFunction.functionName });
+      new CfnOutput(this, "kinesisStreamNameRealTime" + type, { value: kinesisLambdaStart.kinesisStream.streamName });
+      new CfnOutput(this, "kinesisStreamOutputNameRealTime" + type, { value: outputDataStream.streamName })
     }
   }
 
