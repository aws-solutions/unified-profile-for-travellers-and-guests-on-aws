// Copyright 2019 Amazon.com, Inc. or its affiliates. All Rights Reserved.
// SPDX-License-Identifier: MIT-0

import { Stack, CfnOutput, RemovalPolicy, StackProps, Duration, Tags, Fn } from 'aws-cdk-lib';
import { Construct } from 'constructs';
import { aws_lambda as lambda } from 'aws-cdk-lib';
import { aws_s3 as s3 } from 'aws-cdk-lib';
import { aws_iam as iam } from 'aws-cdk-lib';
import { aws_kms as kms } from 'aws-cdk-lib'
import { aws_cognito as cognito } from 'aws-cdk-lib';
import { CorsHttpMethod, HttpApi, HttpMethod, HttpRoute, HttpStage, PayloadFormatVersion } from '@aws-cdk/aws-apigatewayv2-alpha';
import { HttpUserPoolAuthorizer } from '@aws-cdk/aws-apigatewayv2-authorizers-alpha';
import { HttpLambdaIntegration, } from '@aws-cdk/aws-apigatewayv2-integrations-alpha';
import { Database } from '@aws-cdk/aws-glue-alpha';
import { CfnCrawler, CfnJob, CfnTrigger, CfnWorkflow } from 'aws-cdk-lib/aws-glue';
import { BucketEncryption, IBucket } from 'aws-cdk-lib/aws-s3';
import { Queue } from 'aws-cdk-lib/aws-sqs';
import * as tah_s3 from '../tah-cdk-common/s3';
import * as tah_glue from '../tah-cdk-common/glue';


/////////////////////////////////////////////////////////////////////
//Infrastructure Script for the AWS DynamoDB Blog Demo
//This script takes the name of the Environement to spawn and create 
// A lambda function, A DynamoDB table and a set of Api Gateway enpoints.
/////////////////////////////////////////////////////////////////////
export class UCPInfraStack extends Stack {

  constructor(scope: Construct, id: string, props?: StackProps) {

    super(scope, id, props);

    const envName = this.node.tryGetContext("envName");
    const artifactBucket = this.node.tryGetContext("artifactBucket");
    const region = (props && props.env) ? props.env.region : ""
    const account = (props && props.env) ? props.env.account : ""
    if (!envName) {
      throw new Error('No environemnt name provided for stack');
    }

    if (!artifactBucket) {
      throw new Error('No bucket name provided for stack');
    }


    /*************
     * Datalake admin Role
     */
    const datalakeAdminRole = new iam.Role(this, "ucp-data-admin-role-" + envName, {
      assumedBy: new iam.ServicePrincipal("glue.amazonaws.com"),
      description: "Glue role for UCP data",
      roleName: "ucp-data-admin-role-" + envName
    })
    let roleArn = new CfnOutput(this, 'ucpDataAdminRoleArn', {
      value: datalakeAdminRole.roleArn
    });
    //we need to gran the data admin (which will be the rol for all glue jobs) access to the artifact bucket
    //since the python scripts are stored there
    const artifactsBucket = s3.Bucket.fromBucketName(this, 'ucpArtifactBucket', artifactBucket);
    artifactsBucket.grantReadWrite(datalakeAdminRole)
    //granting general logging
    datalakeAdminRole.addManagedPolicy(iam.ManagedPolicy.fromAwsManagedPolicyName("service-role/AWSGlueServiceRole"))
    datalakeAdminRole.addToPolicy(new iam.PolicyStatement({
      resources: ["arn:aws:logs:" + this.region + ":" + this.account + ":log-group:/*"],
      actions: ["logs:CreateLogGroup",
        "logs:CreateLogStream",
        "logs:PutLogEvents",
        "logs:DescribeLogStreams"]
    }))

    datalakeAdminRole.addToPolicy(new iam.PolicyStatement({
      resources: [datalakeAdminRole.roleArn],
      actions: ["iam:PassRole"]
    }))
    const accessLogBucket = new tah_s3.AccessLogBucket(this, "ucp-access-logging")



    /*************************
     * Datalake 3rd party users
     ********************/
    //Amperity
    //TODO: move to cross account role when Amperity supports it
    let amperityUser = new iam.User(this, "ucp3pUserAmperity", {
      userName: "ucp3pUserAmperity" + envName
    })

    /**************
     * SQS Queues
     ********************/
    const connectorCrawlerQueue = new Queue(this, "ucp-connector-crawler-queue-" + envName)
    const connectorCrawlerDlq = new Queue(this, "ucp-connector-crawler-dlq-" + envName)

    /**************
     * Glue Database
     ********************/
    const glueDb = new Database(this, "ucp-data-glue-database-" + envName, {
      databaseName: "ucp_db_" + envName
    })

    new CfnOutput(this, 'glueDBArn', {
      value: glueDb.databaseArn
    });

    /***************************
   * Data Buckets for temporary processing
   *****************************/
    //Target Bucket for Amazon connect profile import
    const connectProfileImportBucket = new tah_s3.Bucket(this, "connectProfileImportBucket", accessLogBucket)
    //temp bucket for Amazon connect profile identity resolution matches
    const idResolution = new tah_s3.Bucket(this, "ucp-connect-id-resolution-temp", accessLogBucket)

    //Source bucket for travel business objects
<<<<<<< HEAD
    let bookingBucketRaw = this.addBucketToDatalake("ucp-data-booking", envName, datalakeAdminRole);
    let clickStreamBucketRaw = this.addBucketToDatalake("ucp-data-clickstream", envName, datalakeAdminRole);
    let loyaltyBucketRaw = this.addBucketToDatalake("ucp-data-loyalty", envName, datalakeAdminRole);

    let airBookingRaw = this.addBucketToDatalake("ucp-data-airbooking", envName, datalakeAdminRole);
    let hotelStayRevenueRaw = this.addBucketToDatalake("ucp-data-hotelstayrevenue", envName, datalakeAdminRole);
    let guestProfileRaw = this.addBucketToDatalake("ucp-data-guestprofile", envName, datalakeAdminRole);
    let passengerProfileRaw = this.addBucketToDatalake("ucp-data-passengerprofile", envName, datalakeAdminRole);
    //Target Bucket for Amazon connect profile import
    let connectProfileImportBucket = this.addBucketToDatalake("ucp-amazon-connect-profile-import", envName, datalakeAdminRole);
    //Target Bucket for Amazon connect profile export
    let connectProfileExportBucket = this.addBucketToDatalake("aucp-mazon-connect-profile-export", envName, datalakeAdminRole);
    let amperityExportBucket = this.addBucketToDatalake("ucp-amperity-export", envName, datalakeAdminRole);

=======
    this.buildBusinessObjectPipeline("hotel-booking", envName, datalakeAdminRole, glueDb, artifactBucket, accessLogBucket, connectProfileImportBucket)
    this.buildBusinessObjectPipeline("air-booking", envName, datalakeAdminRole, glueDb, artifactBucket, accessLogBucket, connectProfileImportBucket)
    this.buildBusinessObjectPipeline("guest-profile", envName, datalakeAdminRole, glueDb, artifactBucket, accessLogBucket, connectProfileImportBucket)
    this.buildBusinessObjectPipeline("pax-profile", envName, datalakeAdminRole, glueDb, artifactBucket, accessLogBucket, connectProfileImportBucket)
    this.buildBusinessObjectPipeline("clickstream", envName, datalakeAdminRole, glueDb, artifactBucket, accessLogBucket, connectProfileImportBucket)
    this.buildBusinessObjectPipeline("hotel-stay", envName, datalakeAdminRole, glueDb, artifactBucket, accessLogBucket, connectProfileImportBucket)
>>>>>>> a98c282f

    //Target Bucket for Amazon connect profile export
    let connectProfileExportBucket = new tah_s3.Bucket(this, "ucp-mazon-connect-profile-export", accessLogBucket);
    let amperityImportBucket = new tah_s3.Bucket(this, "ucp-amperity-import", accessLogBucket);
    let amperityExportBucket = new tah_s3.Bucket(this, "ucp-amperity-export", accessLogBucket);

    /*****************************
     * Bucket Permission
     **************************/
    connectProfileImportBucket.grantReadWrite(datalakeAdminRole)
    connectProfileExportBucket.grantReadWrite(datalakeAdminRole)
    amperityExportBucket.grantReadWrite(datalakeAdminRole)

    //Amperity
    amperityUser.addToPolicy(new iam.PolicyStatement({
      resources: ["arn:aws:s3:::" + amperityImportBucket.bucketName + "*"],
      actions: ["s3:*"]
    }))

    //Amperity job
    let amperityImportJob = this.job("ucp-amperity-import", envName, artifactBucket, "connectProfileToAmperity", glueDb, datalakeAdminRole, new Map([
      ["SOURCE_TABLE", connectProfileExportBucket.toAthenaTable()],
      ["DEST_BUCKET", amperityImportBucket.bucketName]
    ]))
    let amperityExportJob = this.job("ucp-amperity-export", envName, artifactBucket, "amperityToMatches", glueDb, datalakeAdminRole, new Map([
      ["SOURCE_TABLE", amperityExportBucket.toAthenaTable()],
      ["DEST_DYNAMO_TABLE", "to_be_added"]
    ]))

    /*******************
   * 3- Job Triggers
   ******************/
    this.jobOnDemandTrigger("ucp-amperity-data-import", envName, [amperityImportJob])
    this.jobOnDemandTrigger("ucp-amperity-data-export", envName, [amperityExportJob])


    //////////////////////////
    //LAMBDA FUNCTION
    /////////////////////////
    const lambdaArtifactRepositoryBucket = s3.Bucket.fromBucketName(this, 'BucketByName', artifactBucket);
    const ucpBackEndLambdaPrefix = 'ucpBackEnd'
    const ucpBackEndLambda = new lambda.Function(this, 'ucpBackEnd' + envName, {
      code: new lambda.S3Code(lambdaArtifactRepositoryBucket, [envName, ucpBackEndLambdaPrefix, 'main.zip'].join("/")),
      functionName: ucpBackEndLambdaPrefix + envName,
      handler: 'main',
      runtime: lambda.Runtime.GO_1_X,
      tracing: lambda.Tracing.ACTIVE,
      timeout: Duration.seconds(60),
      environment: {
        LAMBDA_ENV: envName,
        ATHENA_WORKGROUP: "",
        ATHENA_DB: "",
        CONNECTOR_CRAWLER_QUEUE: connectorCrawlerQueue.queueArn,
        CONNECTOR_CRAWLER_DLQ: connectorCrawlerDlq.queueArn,
        GLUE_DB: glueDb.databaseName,
        UCP_GUEST360_TABLE_NAME: "",
        UCP_GUEST360_TABLE_PK: "",
        UCP_GUEST360_ATHENA_TABLE: "",
        S3_Booking_Name: bookingBucketRaw.bucketName, 
        S3_Clickstream_Name: clickStreamBucketRaw.bucketName,
        S3_AirBooking_Name: airBookingRaw.bucketName,
        S3_HotelStayRevenue_Name: hotelStayRevenueRaw.bucketName,
        S3_GuestProfile_Name: guestProfileRaw.bucketName,
        S3_PassengerProfile_Name: passengerProfileRaw.bucketName,
        KMS: this.kmsKey.keyArn,
      }
    });

    ucpBackEndLambda.addToRolePolicy(new iam.PolicyStatement({
      resources: ["*"],
<<<<<<< HEAD
      actions: [
        'appflow:DescribeFlow',
        'appflow:CreateFlow',
        'appflow:DeleteFlow',
        'glue:CreateCrawler',
=======
      actions: ['glue:CreateCrawler',
>>>>>>> a98c282f
        'glue:DeleteCrawler',
        // TODO: remove iam actions and set up permission boundary instead
        'kms:GenerateDataKey',
        'kms:Decrypt',
        'kms:CreateGrant',
        'kms:ListGrants',
        'kms:ListAliases',
        'kms:DescribeKey',
        'kms:ListKeys',
        'iam:AttachRolePolicy',
        'iam:CreatePolicy',
        'iam:CreateRole',
        'iam:DeletePolicy',
        'iam:DeleteRole',
        'iam:DetachRolePolicy',
        'iam:GetPolicy',
        'iam:ListAttachedRolePolicies',
        'iam:PassRole',
        'profile:SearchProfiles',
        'profile:GetDomain',
        'profile:CreateDomain',
        'profile:ListDomains',
        'profile:ListIntegrations',
        'profile:DeleteDomain',
        'profile:DeleteProfile',
        'profile:PutIntegration',
        'profile:PutProfileObjectType',
        'profile:DeleteProfileObjectType',
        'profile:GetMatches',
        'profile:ListProfileObjects',
        'profile:ListProfileObjectTypes',
        'profile:GetProfileObjectType',
        'appflow:DescribeFlow',
        'servicecatalog:ListApplications',
        's3:ListBucket',
        's3:ListAllMyBuckets',
        's3:GetBucketLocation',
        's3:GetBucketPolicy',
        's3:PutBucketPolicy',
        'sqs:CreateQueue',
        'sqs:ReceiveMessage',
        'sqs:SetQueueAttributes',
        'sqs:GetQueueAttributes',
        'sqs:DeleteQueue']
    }));

    //////////////////////////
    // COGNITO USER POOL
    ///////////////////////////////////////


    const userPool: cognito.UserPool = new cognito.UserPool(this, "ucpUserpool", {
      signInAliases: { email: true },
      userPoolName: "ucpUserpool" + envName
    });

    const cognitoAppClient = new cognito.UserPoolClient(this, "ucpUserPoolClient", {
      userPool: userPool,
      oAuth: {
        flows: { authorizationCodeGrant: true, implicitCodeGrant: true },
        scopes: [cognito.OAuthScope.PHONE,
        cognito.OAuthScope.EMAIL,
        cognito.OAuthScope.OPENID,
        cognito.OAuthScope.PROFILE,
        cognito.OAuthScope.COGNITO_ADMIN],
        callbackUrls: ["http://localhost:4200"],
        logoutUrls: ["http://localhost:4200"]
      },
      supportedIdentityProviders: [cognito.UserPoolClientIdentityProvider.COGNITO],
      authFlows: {
        userPassword: true,
        userSrp: true,
        adminUserPassword: true
      },
      generateSecret: false,
      refreshTokenValidity: Duration.days(30),
      userPoolClientName: "ucpPortal",
    })

    //Adding the account ID in order to ensure uniqueness per account per region per env
    const domain = new cognito.CfnUserPoolDomain(this, id + "ucpCognitoDomain", {
      userPoolId: userPool.userPoolId,
      domain: "ucp-domain-" + account + "-" + envName
    })

    //Generating outputs used to obtain refresh token
    new CfnOutput(this, "userPoolId", { value: userPool.userPoolId })
    new CfnOutput(this, "cognitoAppClientId", { value: cognitoAppClient.userPoolClientId })
    new CfnOutput(this, "tokenEnpoint", { value: "https://" + domain.domain + ".auth." + region + ".amazoncognito.com/oauth2/token" })
    new CfnOutput(this, "cognitoDomain", { value: domain.domain })


    //////////////////////////
    //API GATEWAY
    /////////////////////////

    let apiV2 = new HttpApi(this, "apiGatewayV2", {
      apiName: "ucpBackEnd" + envName,
      corsPreflight: {
        allowOrigins: ["*"],
        allowMethods: [CorsHttpMethod.OPTIONS, CorsHttpMethod.GET, CorsHttpMethod.POST, CorsHttpMethod.PUT, CorsHttpMethod.DELETE],
        allowHeaders: ["*"]
      }
    })


    const authorizer = new HttpUserPoolAuthorizer("ucpPortalUserPoolAuthorizer", userPool, {
      userPoolClients: [cognitoAppClient]
    });


    const ucpEndpointName = "ucp"
    const ucpEndpointProfile = "profile"
    const ucpEndpointMerge = "merge"
    const ucpEndpointAdmin = "admin"
    const ucpEndpointIndustryConnector = "connector"
    const ucpEndpointErrors = "error"
    const stageName = "api"
    //partner api enpoint
    let allRoutes: Array<HttpRoute>;
    allRoutes = apiV2.addRoutes({
      path: '/' + ucpEndpointName + "/" + ucpEndpointProfile,
      authorizer: authorizer,
      methods: [HttpMethod.GET],
      integration: new HttpLambdaIntegration('UCPBackendLambdaIntegrationProfile', ucpBackEndLambda, {
        payloadFormatVersion: PayloadFormatVersion.VERSION_1_0,
      })
    })
    apiV2.addRoutes({
      path: '/' + ucpEndpointName + "/" + ucpEndpointProfile + "/{id}",
      authorizer: authorizer,
      methods: [HttpMethod.GET],
      integration: new HttpLambdaIntegration('UCPBackendLambdaIntegrationProfileId', ucpBackEndLambda, {
        payloadFormatVersion: PayloadFormatVersion.VERSION_1_0,
      })
    }).forEach(route => {
      allRoutes.push(route)
    });
    apiV2.addRoutes({
      path: '/' + ucpEndpointName + "/" + ucpEndpointMerge,
      authorizer: authorizer,
      methods: [HttpMethod.GET],
      integration: new HttpLambdaIntegration('UCPBackendLambdaIntegrationMerge', ucpBackEndLambda, {
        payloadFormatVersion: PayloadFormatVersion.VERSION_1_0,
      })
    }).forEach(route => {
      allRoutes.push(route)
    });
    apiV2.addRoutes({
      path: '/' + ucpEndpointName + "/" + ucpEndpointMerge + "/{id}",
      authorizer: authorizer,
      methods: [HttpMethod.GET],
      integration: new HttpLambdaIntegration('UCPBackendLambdaIntegrationMergeId', ucpBackEndLambda, {
        payloadFormatVersion: PayloadFormatVersion.VERSION_1_0,
      })
    }).forEach(route => {
      allRoutes.push(route)
    });
    apiV2.addRoutes({
      path: '/' + ucpEndpointName + "/" + ucpEndpointAdmin,
      authorizer: authorizer,
      methods: [HttpMethod.GET, HttpMethod.POST],
      integration: new HttpLambdaIntegration('UCPBackendLambdaIntegrationProfileAdmin', ucpBackEndLambda, {
        payloadFormatVersion: PayloadFormatVersion.VERSION_1_0,
      })
    }).forEach(route => {
      allRoutes.push(route)
    });
    apiV2.addRoutes({
      path: '/' + ucpEndpointName + "/" + ucpEndpointAdmin + "/{id}",
      authorizer: authorizer,
      methods: [HttpMethod.GET, HttpMethod.DELETE],
      integration: new HttpLambdaIntegration('UCPBackendLambdaIntegrationProfileAdminId', ucpBackEndLambda, {
        payloadFormatVersion: PayloadFormatVersion.VERSION_1_0,
      })
    }).forEach(route => {
      allRoutes.push(route)
    });
    apiV2.addRoutes({
      path: '/' + ucpEndpointName + "/" + ucpEndpointIndustryConnector,
      authorizer: authorizer,
      methods: [HttpMethod.GET],
      integration: new HttpLambdaIntegration('UCPBackendLambdaIntegrationIndustryConnector', ucpBackEndLambda, {
        payloadFormatVersion: PayloadFormatVersion.VERSION_1_0,
      })
    }).forEach(route => {
      allRoutes.push(route)
    });
    apiV2.addRoutes({
      path: '/' + ucpEndpointName + '/' + ucpEndpointIndustryConnector + '/link',
      authorizer: authorizer,
      methods: [HttpMethod.POST],
      integration: new HttpLambdaIntegration('UCPBackendLambdaIntegrationLinkIndustryConnector', ucpBackEndLambda, {
        payloadFormatVersion: PayloadFormatVersion.VERSION_1_0,
      })
    }).forEach(route => {
      allRoutes.push(route)
    });
    apiV2.addRoutes({
      path: '/' + ucpEndpointName + '/' + ucpEndpointIndustryConnector + '/crawler',
      authorizer: authorizer,
      methods: [HttpMethod.POST],
      integration: new HttpLambdaIntegration('UCPBackendLambdaIntegrationCreateConnectorCrawler', ucpBackEndLambda, {
        payloadFormatVersion: PayloadFormatVersion.VERSION_1_0,
      })
    }).forEach(route => {
      allRoutes.push(route)
    });
    apiV2.addRoutes({
      path: '/' + ucpEndpointName + "/" + ucpEndpointErrors,
      authorizer: authorizer,
      methods: [HttpMethod.GET],
      integration: new HttpLambdaIntegration('UCPBackendLambdaIntegrationErrors', ucpBackEndLambda, {
        payloadFormatVersion: PayloadFormatVersion.VERSION_1_0,
      })
    }).forEach(route => {
      allRoutes.push(route)
    });
    apiV2.addRoutes({
      path: '/' + ucpEndpointName + "/" + ucpEndpointErrors + "/{id}",
      authorizer: authorizer,
      methods: [HttpMethod.GET],
      integration: new HttpLambdaIntegration('UCPBackendLambdaIntegrationErrorsId', ucpBackEndLambda, {
        payloadFormatVersion: PayloadFormatVersion.VERSION_1_0,
      })
    }).forEach(route => {
      allRoutes.push(route)
    });
    new HttpStage(this, "apiGarewayv2Stage", {
      httpApi: apiV2,
      stageName: stageName,
      autoDeploy: true
    })
    new CfnOutput(this, 'httpApiUrl', {
      value: apiV2.apiEndpoint || ""
    });
    new CfnOutput(this, 'ucpApiId', {
      value: apiV2.apiId || ""
    });
  }
  /////////////////////////
  //KMS Key
  ///////////////////////////
  kmsKey = new kms.Key(this, "new_kms_key", {
    removalPolicy: RemovalPolicy.DESTROY,
    pendingWindow: Duration.days(20),
    alias: 'alias/mykey',
    description: 'KMS key for encrypting business object S3 buckets',
    enableKeyRotation: true,
  });


  /*******************
 * HELPER FUNCTIONS
 ******************/

  buildBusinessObjectPipeline(businessObjectName: string, envName: string, dataLakeAdminRole: iam.Role, glueDb: Database, artifactBucketName: string, accessLogBucket: s3.Bucket, connectProfileImportBucket: s3.Bucket) {
    //0-create bucket
    let bucketRaw = new tah_s3.Bucket(this, "ucp" + businessObjectName, accessLogBucket);
    //1-Bucket permission
    bucketRaw.grantReadWrite(dataLakeAdminRole)
    //2-Creating workflow to visualize
    let workflow = new CfnWorkflow(this, businessObjectName, {
      name: "ucp" + businessObjectName + envName
    })
    //3-Raw Data Crawlers
    let crawler = new tah_glue.S3Crawler(this, "ucp" + businessObjectName + envName, glueDb, bucketRaw, dataLakeAdminRole)
    //4-Raw Data Crawler Triggers
    this.scheduledCrawlerTrigger("ucp" + businessObjectName, envName, crawler, "cron(0 * * * ? *)", workflow)
    this.crawlerOnDemandTrigger("ucp" + businessObjectName, envName, crawler)
    //5- Jobs
    let job = this.job(businessObjectName, envName, artifactBucketName, businessObjectName + "ToUcp", glueDb, dataLakeAdminRole, new Map([
      ["SOURCE_TABLE", bucketRaw.toAthenaTable()],
      ["DEST_BUCKET", connectProfileImportBucket.bucketName]
    ]))
    //6- Job Triggers
    let jobTrigger = this.jobTriggerFromCrawler("ucp" + businessObjectName, envName, [crawler], job, workflow)
  }

  job(prefix: string, envName: string, artifactBucket: string, scriptName: string, glueDb: Database, dataLakeAdminRole: iam.Role, envVar: Map<string, string>): CfnJob {
    let job = new CfnJob(this, prefix + "Job" + envName, {
      command: {
        name: "glueetl",
        scriptLocation: "s3://" + artifactBucket + "/" + envName + "/etl/" + scriptName + ".py"
      },
      glueVersion: "2.0",
      defaultArguments: {
        '--enable-continuous-cloudwatch-log': 'true',
        "--job-bookmark-option": "job-bookmark-enable",
        "--enable-metrics": "true",
        "--GLUE_DB": glueDb.databaseName,
      },
      executionProperty: {
        maxConcurrentRuns: 2
      },
      maxRetries: 0,
      name: prefix + "Job" + envName,
      role: dataLakeAdminRole.roleArn
    })
    for (let [key, value] of envVar) {
      job.defaultArguments["--" + key] = value
    }
    return job
  }




  jobTriggerFromCrawler(prefix: string, envName: string, crawlers: Array<CfnCrawler>, job: CfnJob, workflow?: CfnWorkflow): CfnTrigger {
    let conditions = []
    for (let crawler of crawlers) {
      conditions.push({
        crawlerName: crawler.name,
        crawlState: "SUCCEEDED",
        logicalOperator: "EQUALS"
      })
    }
    let trigger = new CfnTrigger(this, prefix + "jobTriggerFromCrawler" + envName, {
      type: "CONDITIONAL",
      name: prefix + "jobTriggerFromCrawler" + envName,
      predicate: {
        logical: "AND",
        conditions: conditions
      },
      startOnCreation: true,
      actions: [
        { jobName: job.name }
      ]
    })
    if (workflow) {
      trigger.addDependsOn(workflow)
      trigger.workflowName = workflow.name
    }
    return trigger
  }

  jobOnDemandTrigger(prefix: string, envName: string, jobs: Array<CfnJob>, workflow?: CfnWorkflow) {
    let actions = []
    for (let job of jobs) {
      actions.push({ jobName: job.name })
    }
    let trigger = new CfnTrigger(this, prefix + "crawlerOnDemandTrigger" + envName, {
      type: "ON_DEMAND",
      name: prefix + "jobOnDemandTrigger" + envName,
      actions: actions
    })
    if (workflow) {
      trigger.addDependsOn(workflow)
      trigger.workflowName = workflow.name
    }
    return trigger
  }

  crawlerOnDemandTrigger(prefix: string, envName: string, crawler: CfnCrawler, workflow?: CfnWorkflow) {
    let trigger = new CfnTrigger(this, prefix + "crawlerOnDemandTrigger" + envName, {
      type: "ON_DEMAND",
      name: crawler.name + "crawlerOnDemandTrigger" + envName,
      actions: [
        { crawlerName: crawler.name }
      ]
    })
    if (workflow) {
      trigger.addDependsOn(workflow)
      trigger.workflowName = workflow.name
    }
    return trigger
  }

  crawlerTriggerFromJob(prefix: string, envName: string, job: CfnJob, crawler: CfnCrawler, workflow?: CfnWorkflow): CfnTrigger {
    let trigger = new CfnTrigger(this, prefix + "crawlerTriggerFromJob" + envName, {
      type: "CONDITIONAL",
      name: prefix + "crawlerTriggerFromJob" + envName,
      predicate: {
        conditions: [
          {
            jobName: job.name,
            state: "SUCCEEDED",
            logicalOperator: "EQUALS"
          }
        ]
      },
      startOnCreation: true,
      actions: [
        { crawlerName: crawler.name }
      ]
    })
    if (workflow) {
      trigger.addDependsOn(workflow)
      trigger.workflowName = workflow.name
    }
    return trigger
  }

  scheduledCrawlerTrigger(prefix: string, envName: string, crawler: CfnCrawler, cron: string, workflow?: CfnWorkflow): CfnTrigger {
    let trigger = new CfnTrigger(this, prefix + "scheduledCrawlerTrigger" + envName, {
      type: "SCHEDULED",
      name: prefix + "scheduledCrawlerTrigger" + envName,
      //every hour:  "cron(10 * * * ? *)"
      schedule: cron,
      startOnCreation: true,
      actions: [
        { crawlerName: crawler.name }
      ]
    })
    if (workflow) {
      trigger.addDependsOn(workflow)
      trigger.workflowName = workflow.name
    }
    return trigger
  }

  scheduledJobTrigger(prefix: string, envName: string, job: CfnJob, cron: string, workflow?: CfnWorkflow): CfnTrigger {
    let trigger = new CfnTrigger(this, prefix + "scheduledJobTrigger" + envName, {
      type: "SCHEDULED",
      name: prefix + "scheduledJobTrigger" + envName,
      //every hour:  "cron(10 * * * ? *)"
      schedule: cron,
      startOnCreation: true,
      actions: [
        { jobName: job.name }
      ]
    })
    if (workflow) {
      trigger.addDependsOn(workflow)
      trigger.workflowName = workflow.name
    }
    return trigger
  }


  addTargetBucketToDatalake(prefix: string, envName: string, dataLakeAdminRole: iam.Role, servicePrincipal?: iam.ServicePrincipal): s3.Bucket {
    const bucket = new s3.Bucket(this, prefix + "-" + envName, {
      removalPolicy: RemovalPolicy.DESTROY,
      bucketName: prefix + "-" + envName,
      versioned: true
    })
    Tags.of(bucket).add('cloudrack-data-zone', 'gold');
    bucket.grantReadWrite(dataLakeAdminRole)
    return bucket
  }

  addExistingBucketToDatalake(bucketName: string, envName: string, glueDb: Database, dataLakeAdminRole: iam.Role, crawlerConfig?: any): IBucket {
    const bucket = s3.Bucket.fromBucketName(this, bucketName, bucketName);
    dataLakeAdminRole.addToPolicy(new iam.PolicyStatement({
      resources: ["arn:aws:s3:::" + bucket.bucketName + "*"],
      actions: ["s3:GetObject", "s3:PutObject"]
    }))

    let crawler = new CfnCrawler(this, bucket + "-crawler-", {
      role: dataLakeAdminRole.roleArn,
      targets: {
        s3Targets: [{ path: "s3://" + bucket.bucketName }]
      },
      configuration: `{
          "Version": 1.0,
          "Grouping": {
             "TableGroupingPolicy": "CombineCompatibleSchemas" }
       }`,
      databaseName: glueDb.databaseName,
      name: bucketName + "-crawler-" + envName,
    })

    if (crawlerConfig && crawlerConfig.type === "ondemand") {
      new CfnTrigger(this, crawler.name + "Trigger", {
        type: "ON_DEMAND",
        name: crawler.name + "Trigger",
        actions: [
          { crawlerName: crawler.name }
        ]
      })
    }
    return bucket
  }

<<<<<<< HEAD
  addBucketToDatalake(prefix: string, envName: string, dataLakeAdminRole: iam.Role): s3.Bucket {
    const bucket = new s3.Bucket(this, prefix + "-" + envName, {
      removalPolicy: RemovalPolicy.DESTROY,
      encryption: BucketEncryption.KMS,
      encryptionKey: this.kmsKey,
    })
    Tags.of(bucket).add('cloudrack-data-zone', 'bronze');

    bucket.addToResourcePolicy(new iam.PolicyStatement({
      resources: [bucket.arnForObjects("*"), bucket.bucketArn],
      actions: ["s3:PutObject", "s3:ListBucket", "s3:GetObject", "s3:GetBucketLocation", "s3:GetBucketPolicy"],
      principals: [new iam.ServicePrincipal("appflow.amazonaws.com")]
    }))

    dataLakeAdminRole.addToPolicy(new iam.PolicyStatement({
      resources: ["arn:aws:s3:::" + bucket.bucketName + "*"],
      actions: ["s3:GetObject", "s3:PutObject"]
    }))
    return bucket
  }

=======
>>>>>>> a98c282f
}<|MERGE_RESOLUTION|>--- conflicted
+++ resolved
@@ -111,29 +111,12 @@
     const idResolution = new tah_s3.Bucket(this, "ucp-connect-id-resolution-temp", accessLogBucket)
 
     //Source bucket for travel business objects
-<<<<<<< HEAD
-    let bookingBucketRaw = this.addBucketToDatalake("ucp-data-booking", envName, datalakeAdminRole);
-    let clickStreamBucketRaw = this.addBucketToDatalake("ucp-data-clickstream", envName, datalakeAdminRole);
-    let loyaltyBucketRaw = this.addBucketToDatalake("ucp-data-loyalty", envName, datalakeAdminRole);
-
-    let airBookingRaw = this.addBucketToDatalake("ucp-data-airbooking", envName, datalakeAdminRole);
-    let hotelStayRevenueRaw = this.addBucketToDatalake("ucp-data-hotelstayrevenue", envName, datalakeAdminRole);
-    let guestProfileRaw = this.addBucketToDatalake("ucp-data-guestprofile", envName, datalakeAdminRole);
-    let passengerProfileRaw = this.addBucketToDatalake("ucp-data-passengerprofile", envName, datalakeAdminRole);
-    //Target Bucket for Amazon connect profile import
-    let connectProfileImportBucket = this.addBucketToDatalake("ucp-amazon-connect-profile-import", envName, datalakeAdminRole);
-    //Target Bucket for Amazon connect profile export
-    let connectProfileExportBucket = this.addBucketToDatalake("aucp-mazon-connect-profile-export", envName, datalakeAdminRole);
-    let amperityExportBucket = this.addBucketToDatalake("ucp-amperity-export", envName, datalakeAdminRole);
-
-=======
     this.buildBusinessObjectPipeline("hotel-booking", envName, datalakeAdminRole, glueDb, artifactBucket, accessLogBucket, connectProfileImportBucket)
     this.buildBusinessObjectPipeline("air-booking", envName, datalakeAdminRole, glueDb, artifactBucket, accessLogBucket, connectProfileImportBucket)
     this.buildBusinessObjectPipeline("guest-profile", envName, datalakeAdminRole, glueDb, artifactBucket, accessLogBucket, connectProfileImportBucket)
     this.buildBusinessObjectPipeline("pax-profile", envName, datalakeAdminRole, glueDb, artifactBucket, accessLogBucket, connectProfileImportBucket)
     this.buildBusinessObjectPipeline("clickstream", envName, datalakeAdminRole, glueDb, artifactBucket, accessLogBucket, connectProfileImportBucket)
     this.buildBusinessObjectPipeline("hotel-stay", envName, datalakeAdminRole, glueDb, artifactBucket, accessLogBucket, connectProfileImportBucket)
->>>>>>> a98c282f
 
     //Target Bucket for Amazon connect profile export
     let connectProfileExportBucket = new tah_s3.Bucket(this, "ucp-mazon-connect-profile-export", accessLogBucket);
@@ -146,6 +129,13 @@
     connectProfileImportBucket.grantReadWrite(datalakeAdminRole)
     connectProfileExportBucket.grantReadWrite(datalakeAdminRole)
     amperityExportBucket.grantReadWrite(datalakeAdminRole)
+
+    //Special Permissions for Integration Business Objects
+    connectProfileExportBucket.addToResourcePolicy(new iam.PolicyStatement({
+      resources: [connectProfileExportBucket.arnForObjects("*"), connectProfileExportBucket.bucketArn],
+      actions: ["s3:PutObject", "s3:ListBucket", "s3:GetObject", "s3:GetBucketLocation", "s3:GetBucketPolicy"],
+      principals: [new iam.ServicePrincipal("appflow.amazonaws.com")]
+    }))
 
     //Amperity
     amperityUser.addToPolicy(new iam.PolicyStatement({
@@ -192,27 +182,18 @@
         UCP_GUEST360_TABLE_NAME: "",
         UCP_GUEST360_TABLE_PK: "",
         UCP_GUEST360_ATHENA_TABLE: "",
-        S3_Booking_Name: bookingBucketRaw.bucketName, 
-        S3_Clickstream_Name: clickStreamBucketRaw.bucketName,
-        S3_AirBooking_Name: airBookingRaw.bucketName,
-        S3_HotelStayRevenue_Name: hotelStayRevenueRaw.bucketName,
-        S3_GuestProfile_Name: guestProfileRaw.bucketName,
-        S3_PassengerProfile_Name: passengerProfileRaw.bucketName,
-        KMS: this.kmsKey.keyArn,
+        CONNECT_PROFILE_EXPORT_BUCKET: connectProfileExportBucket.bucketName,
+        KMS_KEY_PROFILE_DOMAIN: this.kmsKeyProfileDomain.keyArn,
       }
     });
 
     ucpBackEndLambda.addToRolePolicy(new iam.PolicyStatement({
       resources: ["*"],
-<<<<<<< HEAD
       actions: [
         'appflow:DescribeFlow',
         'appflow:CreateFlow',
         'appflow:DeleteFlow',
         'glue:CreateCrawler',
-=======
-      actions: ['glue:CreateCrawler',
->>>>>>> a98c282f
         'glue:DeleteCrawler',
         // TODO: remove iam actions and set up permission boundary instead
         'kms:GenerateDataKey',
@@ -456,7 +437,7 @@
   /////////////////////////
   //KMS Key
   ///////////////////////////
-  kmsKey = new kms.Key(this, "new_kms_key", {
+  kmsKeyProfileDomain = new kms.Key(this, "new_kms_key", {
     removalPolicy: RemovalPolicy.DESTROY,
     pendingWindow: Duration.days(20),
     alias: 'alias/mykey',
@@ -687,28 +668,4 @@
     return bucket
   }
 
-<<<<<<< HEAD
-  addBucketToDatalake(prefix: string, envName: string, dataLakeAdminRole: iam.Role): s3.Bucket {
-    const bucket = new s3.Bucket(this, prefix + "-" + envName, {
-      removalPolicy: RemovalPolicy.DESTROY,
-      encryption: BucketEncryption.KMS,
-      encryptionKey: this.kmsKey,
-    })
-    Tags.of(bucket).add('cloudrack-data-zone', 'bronze');
-
-    bucket.addToResourcePolicy(new iam.PolicyStatement({
-      resources: [bucket.arnForObjects("*"), bucket.bucketArn],
-      actions: ["s3:PutObject", "s3:ListBucket", "s3:GetObject", "s3:GetBucketLocation", "s3:GetBucketPolicy"],
-      principals: [new iam.ServicePrincipal("appflow.amazonaws.com")]
-    }))
-
-    dataLakeAdminRole.addToPolicy(new iam.PolicyStatement({
-      resources: ["arn:aws:s3:::" + bucket.bucketName + "*"],
-      actions: ["s3:GetObject", "s3:PutObject"]
-    }))
-    return bucket
-  }
-
-=======
->>>>>>> a98c282f
 }