// Copyright 2019 Amazon.com, Inc. or its affiliates. All Rights Reserved.
// SPDX-License-Identifier: MIT-0

import { Stack, CfnOutput, RemovalPolicy, StackProps, Duration, Tags } from 'aws-cdk-lib';
import { Construct } from 'constructs';
import * as lambda from 'aws-cdk-lib/aws-lambda';
import * as s3 from 'aws-cdk-lib/aws-s3';
import * as iam from 'aws-cdk-lib/aws-iam';
import * as kms from 'aws-cdk-lib/aws-kms';
import * as cloudfront from 'aws-cdk-lib/aws-cloudfront';
import * as cognito from 'aws-cdk-lib/aws-cognito';

import { CorsHttpMethod, HttpApi, HttpMethod, HttpRoute, HttpStage, PayloadFormatVersion } from '@aws-cdk/aws-apigatewayv2-alpha';
import { HttpUserPoolAuthorizer } from '@aws-cdk/aws-apigatewayv2-authorizers-alpha';
import { HttpLambdaIntegration, } from '@aws-cdk/aws-apigatewayv2-integrations-alpha';
import { Database } from '@aws-cdk/aws-glue-alpha';
import { CfnCrawler, CfnJob, CfnTrigger, CfnWorkflow } from 'aws-cdk-lib/aws-glue';
import { Queue } from 'aws-cdk-lib/aws-sqs';
import * as tah_s3 from '../tah-cdk-common/s3';
import * as tah_glue from '../tah-cdk-common/glue';
import * as tah_core from '../tah-cdk-common/core';


/////////////////////////////////////////////////////////////////////
//Infrastructure Script for the AWS DynamoDB Blog Demo
//This script takes the name of the Environement to spawn and create 
// A lambda function, A DynamoDB table and a set of Api Gateway enpoints.
/////////////////////////////////////////////////////////////////////
export class UCPInfraStack extends Stack {

  constructor(scope: Construct, id: string, props?: StackProps) {

    super(scope, id, props);

    const envName = this.node.tryGetContext("envName");
    const artifactBucket = this.node.tryGetContext("artifactBucket");
    const region = (props && props.env) ? props.env.region : ""
    const account = (props && props.env) ? props.env.account : ""
    if (!envName) {
      throw new Error('No environemnt name provided for stack');
    }

    if (!artifactBucket) {
      throw new Error('No bucket name provided for stack');
    }


    /*************
     * Datalake admin Role
     */
    const datalakeAdminRole = new iam.Role(this, "ucp-data-admin-role-" + envName, {
      assumedBy: new iam.ServicePrincipal("glue.amazonaws.com"),
      description: "Glue role for UCP data",
      roleName: "ucp-data-admin-role-" + envName
    })
    let roleArn = new CfnOutput(this, 'ucpDataAdminRoleArn', {
      value: datalakeAdminRole.roleArn
    });
    //we need to gran the data admin (which will be the rol for all glue jobs) access to the artifact bucket
    //since the python scripts are stored there
    const artifactsBucket = s3.Bucket.fromBucketName(this, 'ucpArtifactBucket', artifactBucket);
    artifactsBucket.grantReadWrite(datalakeAdminRole)
    //granting general logging
    datalakeAdminRole.addManagedPolicy(iam.ManagedPolicy.fromAwsManagedPolicyName("service-role/AWSGlueServiceRole"))
    datalakeAdminRole.addToPolicy(new iam.PolicyStatement({
      resources: ["arn:aws:logs:" + this.region + ":" + this.account + ":log-group:/*"],
      actions: ["logs:CreateLogGroup",
        "logs:CreateLogStream",
        "logs:PutLogEvents",
        "logs:DescribeLogStreams"]
    }))

    datalakeAdminRole.addToPolicy(new iam.PolicyStatement({
      resources: [datalakeAdminRole.roleArn],
      actions: ["iam:PassRole"]
    }))
    const accessLogBucket = new tah_s3.AccessLogBucket(this, "ucp-access-logging")



    /*************************
     * Datalake 3rd party users
     ********************/
    //Amperity
    //TODO: move to cross account role when Amperity supports it
    let amperityUser = new iam.User(this, "ucp3pUserAmperity", {
      userName: "ucp3pUserAmperity" + envName
    })

    /**************
     * SQS Queues
     ********************/
    const connectorCrawlerQueue = new Queue(this, "ucp-connector-crawler-queue-" + envName)
    const connectorCrawlerDlq = new Queue(this, "ucp-connector-crawler-dlq-" + envName)

    /**************
     * Glue Database
     ********************/
    const glueDb = new Database(this, "ucp-data-glue-database-" + envName, {
      databaseName: "ucp_db_" + envName
    })

    new CfnOutput(this, 'glueDBArn', {
      value: glueDb.databaseArn
    });

    /***************************
   * Data Buckets for temporary processing
   *****************************/
    //Target Bucket for Amazon connect profile import
    const connectProfileImportBucket = new tah_s3.Bucket(this, "connectProfileImportBucket", accessLogBucket)
    //temp bucket for Amazon connect profile identity resolution matches
    const idResolution = new tah_s3.Bucket(this, "ucp-connect-id-resolution-temp", accessLogBucket)

    //Source bucket for travel business objects
    this.buildBusinessObjectPipeline("hotel-booking", envName, datalakeAdminRole, glueDb, artifactBucket, accessLogBucket, connectProfileImportBucket)
    this.buildBusinessObjectPipeline("air-booking", envName, datalakeAdminRole, glueDb, artifactBucket, accessLogBucket, connectProfileImportBucket)
    this.buildBusinessObjectPipeline("guest-profile", envName, datalakeAdminRole, glueDb, artifactBucket, accessLogBucket, connectProfileImportBucket)
    this.buildBusinessObjectPipeline("pax-profile", envName, datalakeAdminRole, glueDb, artifactBucket, accessLogBucket, connectProfileImportBucket)
    this.buildBusinessObjectPipeline("clickstream", envName, datalakeAdminRole, glueDb, artifactBucket, accessLogBucket, connectProfileImportBucket)
    this.buildBusinessObjectPipeline("hotel-stay", envName, datalakeAdminRole, glueDb, artifactBucket, accessLogBucket, connectProfileImportBucket)

    //Target Bucket for Amazon connect profile export
    let connectProfileExportBucket = new tah_s3.Bucket(this, "ucp-mazon-connect-profile-export", accessLogBucket);
    let amperityImportBucket = new tah_s3.Bucket(this, "ucp-amperity-import", accessLogBucket);
    let amperityExportBucket = new tah_s3.Bucket(this, "ucp-amperity-export", accessLogBucket);

    /*****************************
     * Bucket Permission
     **************************/
    connectProfileImportBucket.grantReadWrite(datalakeAdminRole)
    connectProfileExportBucket.grantReadWrite(datalakeAdminRole)
    amperityExportBucket.grantReadWrite(datalakeAdminRole)

    //Special Permissions for Integration Business Objects
    connectProfileExportBucket.addToResourcePolicy(new iam.PolicyStatement({
      resources: [connectProfileExportBucket.arnForObjects("*"), connectProfileExportBucket.bucketArn],
      actions: ["s3:PutObject", "s3:ListBucket", "s3:GetObject", "s3:GetBucketLocation", "s3:GetBucketPolicy"],
      principals: [new iam.ServicePrincipal("appflow.amazonaws.com")]
    }))

    //Amperity
    amperityUser.addToPolicy(new iam.PolicyStatement({
      resources: ["arn:aws:s3:::" + amperityImportBucket.bucketName + "*"],
      actions: ["s3:*"]
    }))

    //Amperity job
    let amperityImportJob = this.job("ucp-amperity-import", envName, artifactBucket, "connectProfileToAmperity", glueDb, datalakeAdminRole, new Map([
      ["SOURCE_TABLE", connectProfileExportBucket.toAthenaTable()],
      ["DEST_BUCKET", amperityImportBucket.bucketName]
    ]))
    let amperityExportJob = this.job("ucp-amperity-export", envName, artifactBucket, "amperityToMatches", glueDb, datalakeAdminRole, new Map([
      ["SOURCE_TABLE", amperityExportBucket.toAthenaTable()],
      ["DEST_DYNAMO_TABLE", "to_be_added"]
    ]))

    /*******************
   * 3- Job Triggers
   ******************/
    this.jobOnDemandTrigger("ucp-amperity-data-import", envName, [amperityImportJob])
    this.jobOnDemandTrigger("ucp-amperity-data-export", envName, [amperityExportJob])



    /////////////////////////
    //Appflow and Amazon Connect Customer profile
    ///////////////////////////
    /*******
     * KMS Key
     */
    //TODO: to rename the key into something moroe explicit
    const kmsKey = new kms.Key(this, "new_kms_key", {
      removalPolicy: RemovalPolicy.DESTROY,
      pendingWindow: Duration.days(20),
      alias: 'alias/mykey',
      description: 'KMS key for encrypting business object S3 buckets',
      enableKeyRotation: true,
    });


    //////////////////////////
    //LAMBDA FUNCTION
    /////////////////////////
    const lambdaArtifactRepositoryBucket = s3.Bucket.fromBucketName(this, 'BucketByName', artifactBucket);
    const ucpBackEndLambdaPrefix = 'ucpBackEnd'
    const ucpBackEndLambda = new lambda.Function(this, 'ucpBackEnd' + envName, {
      code: new lambda.S3Code(lambdaArtifactRepositoryBucket, [envName, ucpBackEndLambdaPrefix, 'main.zip'].join("/")),
      functionName: ucpBackEndLambdaPrefix + envName,
      handler: 'main',
      runtime: lambda.Runtime.GO_1_X,
      tracing: lambda.Tracing.ACTIVE,
      timeout: Duration.seconds(60),
      environment: {
        LAMBDA_ENV: envName,
        ATHENA_WORKGROUP: "",
        ATHENA_DB: "",
        CONNECTOR_CRAWLER_QUEUE: connectorCrawlerQueue.queueArn,
        CONNECTOR_CRAWLER_DLQ: connectorCrawlerDlq.queueArn,
        GLUE_DB: glueDb.databaseName,
        UCP_GUEST360_TABLE_NAME: "",
        UCP_GUEST360_TABLE_PK: "",
        UCP_GUEST360_ATHENA_TABLE: "",
        CONNECT_PROFILE_EXPORT_BUCKET: connectProfileExportBucket.bucketName,
        KMS_KEY_PROFILE_DOMAIN: this.kmsKeyProfileDomain.keyArn,
      }
    });

    ucpBackEndLambda.addToRolePolicy(new iam.PolicyStatement({
      resources: ["*"],
      actions: [
        'appflow:DescribeFlow',
        'appflow:CreateFlow',
        'appflow:DeleteFlow',
        'glue:CreateCrawler',
        'glue:DeleteCrawler',
        // TODO: remove iam actions and set up permission boundary instead
        'kms:GenerateDataKey',
        'kms:Decrypt',
        'kms:CreateGrant',
        'kms:ListGrants',
        'kms:ListAliases',
        'kms:DescribeKey',
        'kms:ListKeys',
        'iam:AttachRolePolicy',
        'iam:CreatePolicy',
        'iam:CreateRole',
        'iam:DeletePolicy',
        'iam:DeleteRole',
        'iam:DetachRolePolicy',
        'iam:GetPolicy',
        'iam:ListAttachedRolePolicies',
        'iam:PassRole',
        'profile:SearchProfiles',
        'profile:GetDomain',
        'profile:CreateDomain',
        'profile:ListDomains',
        'profile:ListIntegrations',
        'profile:DeleteDomain',
        'profile:DeleteProfile',
        'profile:PutIntegration',
        'profile:PutProfileObjectType',
        'profile:DeleteProfileObjectType',
        'profile:GetMatches',
        'profile:ListProfileObjects',
        'profile:ListProfileObjectTypes',
        'profile:GetProfileObjectType',
        'appflow:DescribeFlow',
        'servicecatalog:ListApplications',
        's3:ListBucket',
        's3:ListAllMyBuckets',
        's3:GetBucketLocation',
        's3:GetBucketPolicy',
        's3:PutBucketPolicy',
        'sqs:CreateQueue',
        'sqs:ReceiveMessage',
        'sqs:SetQueueAttributes',
        'sqs:GetQueueAttributes',
        'sqs:DeleteQueue']
    }));

    //////////////////////////
    // COGNITO USER POOL
    ///////////////////////////////////////


    const userPool: cognito.UserPool = new cognito.UserPool(this, "ucpUserpool", {
      signInAliases: { email: true },
      userPoolName: "ucpUserpool" + envName
    });

    const cognitoAppClient = new cognito.UserPoolClient(this, "ucpUserPoolClient", {
      userPool: userPool,
      oAuth: {
        flows: { authorizationCodeGrant: true, implicitCodeGrant: true },
        scopes: [cognito.OAuthScope.PHONE,
        cognito.OAuthScope.EMAIL,
        cognito.OAuthScope.OPENID,
        cognito.OAuthScope.PROFILE,
        cognito.OAuthScope.COGNITO_ADMIN],
        callbackUrls: ["http://localhost:4200"],
        logoutUrls: ["http://localhost:4200"]
      },
      supportedIdentityProviders: [cognito.UserPoolClientIdentityProvider.COGNITO],
      authFlows: {
        userPassword: true,
        userSrp: true,
        adminUserPassword: true
      },
      generateSecret: false,
      refreshTokenValidity: Duration.days(30),
      userPoolClientName: "ucpPortal",
    })

    //Adding the account ID in order to ensure uniqueness per account per region per env
    const domain = new cognito.CfnUserPoolDomain(this, id + "ucpCognitoDomain", {
      userPoolId: userPool.userPoolId,
      domain: "ucp-domain-" + account + "-" + envName
    })

    //Generating outputs used to obtain refresh token
    new CfnOutput(this, "userPoolId", { value: userPool.userPoolId })
    new CfnOutput(this, "cognitoAppClientId", { value: cognitoAppClient.userPoolClientId })
    new CfnOutput(this, "tokenEnpoint", { value: "https://" + domain.domain + ".auth." + region + ".amazoncognito.com/oauth2/token" })
    new CfnOutput(this, "cognitoDomain", { value: domain.domain })


    //////////////////////////
    //API GATEWAY
    /////////////////////////

    let apiV2 = new HttpApi(this, "apiGatewayV2", {
      apiName: "ucpBackEnd" + envName,
      corsPreflight: {
        allowOrigins: ["*"],
        allowMethods: [CorsHttpMethod.OPTIONS, CorsHttpMethod.GET, CorsHttpMethod.POST, CorsHttpMethod.PUT, CorsHttpMethod.DELETE],
        allowHeaders: ["*"]
      }
    })


    const authorizer = new HttpUserPoolAuthorizer("ucpPortalUserPoolAuthorizer", userPool, {
      userPoolClients: [cognitoAppClient]
    });


    const ucpEndpointName = "ucp"
    const ucpEndpointProfile = "profile"
    const ucpEndpointMerge = "merge"
    const ucpEndpointAdmin = "admin"
    const ucpEndpointIndustryConnector = "connector"
    const ucpEndpointErrors = "error"
    const stageName = "api"
    //partner api enpoint
    let allRoutes: Array<HttpRoute>;
    allRoutes = apiV2.addRoutes({
      path: '/' + ucpEndpointName + "/" + ucpEndpointProfile,
      authorizer: authorizer,
      methods: [HttpMethod.GET],
      integration: new HttpLambdaIntegration('UCPBackendLambdaIntegrationProfile', ucpBackEndLambda, {
        payloadFormatVersion: PayloadFormatVersion.VERSION_1_0,
      })
    })
    apiV2.addRoutes({
      path: '/' + ucpEndpointName + "/" + ucpEndpointProfile + "/{id}",
      authorizer: authorizer,
      methods: [HttpMethod.GET],
      integration: new HttpLambdaIntegration('UCPBackendLambdaIntegrationProfileId', ucpBackEndLambda, {
        payloadFormatVersion: PayloadFormatVersion.VERSION_1_0,
      })
    }).forEach(route => {
      allRoutes.push(route)
    });
    apiV2.addRoutes({
      path: '/' + ucpEndpointName + "/" + ucpEndpointMerge,
      authorizer: authorizer,
      methods: [HttpMethod.GET],
      integration: new HttpLambdaIntegration('UCPBackendLambdaIntegrationMerge', ucpBackEndLambda, {
        payloadFormatVersion: PayloadFormatVersion.VERSION_1_0,
      })
    }).forEach(route => {
      allRoutes.push(route)
    });
    apiV2.addRoutes({
      path: '/' + ucpEndpointName + "/" + ucpEndpointMerge + "/{id}",
      authorizer: authorizer,
      methods: [HttpMethod.GET],
      integration: new HttpLambdaIntegration('UCPBackendLambdaIntegrationMergeId', ucpBackEndLambda, {
        payloadFormatVersion: PayloadFormatVersion.VERSION_1_0,
      })
    }).forEach(route => {
      allRoutes.push(route)
    });
    apiV2.addRoutes({
      path: '/' + ucpEndpointName + "/" + ucpEndpointAdmin,
      authorizer: authorizer,
      methods: [HttpMethod.GET, HttpMethod.POST],
      integration: new HttpLambdaIntegration('UCPBackendLambdaIntegrationProfileAdmin', ucpBackEndLambda, {
        payloadFormatVersion: PayloadFormatVersion.VERSION_1_0,
      })
    }).forEach(route => {
      allRoutes.push(route)
    });
    apiV2.addRoutes({
      path: '/' + ucpEndpointName + "/" + ucpEndpointAdmin + "/{id}",
      authorizer: authorizer,
      methods: [HttpMethod.GET, HttpMethod.DELETE],
      integration: new HttpLambdaIntegration('UCPBackendLambdaIntegrationProfileAdminId', ucpBackEndLambda, {
        payloadFormatVersion: PayloadFormatVersion.VERSION_1_0,
      })
    }).forEach(route => {
      allRoutes.push(route)
    });
    apiV2.addRoutes({
      path: '/' + ucpEndpointName + "/" + ucpEndpointIndustryConnector,
      authorizer: authorizer,
      methods: [HttpMethod.GET],
      integration: new HttpLambdaIntegration('UCPBackendLambdaIntegrationIndustryConnector', ucpBackEndLambda, {
        payloadFormatVersion: PayloadFormatVersion.VERSION_1_0,
      })
    }).forEach(route => {
      allRoutes.push(route)
    });
    apiV2.addRoutes({
      path: '/' + ucpEndpointName + '/' + ucpEndpointIndustryConnector + '/link',
      authorizer: authorizer,
      methods: [HttpMethod.POST],
      integration: new HttpLambdaIntegration('UCPBackendLambdaIntegrationLinkIndustryConnector', ucpBackEndLambda, {
        payloadFormatVersion: PayloadFormatVersion.VERSION_1_0,
      })
    }).forEach(route => {
      allRoutes.push(route)
    });
    apiV2.addRoutes({
      path: '/' + ucpEndpointName + '/' + ucpEndpointIndustryConnector + '/crawler',
      authorizer: authorizer,
      methods: [HttpMethod.POST],
      integration: new HttpLambdaIntegration('UCPBackendLambdaIntegrationCreateConnectorCrawler', ucpBackEndLambda, {
        payloadFormatVersion: PayloadFormatVersion.VERSION_1_0,
      })
    }).forEach(route => {
      allRoutes.push(route)
    });
    apiV2.addRoutes({
      path: '/' + ucpEndpointName + "/" + ucpEndpointErrors,
      authorizer: authorizer,
      methods: [HttpMethod.GET],
      integration: new HttpLambdaIntegration('UCPBackendLambdaIntegrationErrors', ucpBackEndLambda, {
        payloadFormatVersion: PayloadFormatVersion.VERSION_1_0,
      })
    }).forEach(route => {
      allRoutes.push(route)
    });
    apiV2.addRoutes({
      path: '/' + ucpEndpointName + "/" + ucpEndpointErrors + "/{id}",
      authorizer: authorizer,
      methods: [HttpMethod.GET],
      integration: new HttpLambdaIntegration('UCPBackendLambdaIntegrationErrorsId', ucpBackEndLambda, {
        payloadFormatVersion: PayloadFormatVersion.VERSION_1_0,
      })
    }).forEach(route => {
      allRoutes.push(route)
    });
    new HttpStage(this, "apiGarewayv2Stage", {
      httpApi: apiV2,
      stageName: stageName,
      autoDeploy: true
    })
    new CfnOutput(this, 'httpApiUrl', {
      value: apiV2.apiEndpoint || ""
    });
    new CfnOutput(this, 'ucpApiId', {
      value: apiV2.apiId || ""
    });

    /////////////////////////////////
    // WEBSITE, CDN, DNS
    /////////////////////////////////

    /*********************************
    * S3 Bucket for static content
    ******************************/

    const websiteStaticContentBucket = new tah_s3.Bucket(this, "ucp-connector-fe-" + envName, accessLogBucket)
    const cloudfrontLogBucket = new tah_s3.Bucket(this, "ucp-connector-fe-logs-" + envName, accessLogBucket)

    tah_core.Output.add(this, "websiteBucket", websiteStaticContentBucket.bucketName)

    /*************************
     * CloudFront Distribution
     ****************************/


    const oai = new cloudfront.OriginAccessIdentity(this, 'websiteDistributionOAI' + envName, {
      comment: "Origin access identity for website in " + envName
    })

    let distributionConfig: cloudfront.CloudFrontWebDistributionProps = {
      originConfigs: [
        {
          s3OriginSource: {
            s3BucketSource: websiteStaticContentBucket,
            originAccessIdentity: oai
          },
          behaviors: [
            {
              isDefaultBehavior: true,
              forwardedValues: {
                "queryString": true,
                "cookies": {
                  "forward": "none"
                }
              }

            }]
        }
      ],
      loggingConfig: {
        bucket: cloudfrontLogBucket,
        includeCookies: false,
        prefix: 'prefix',
      },
      viewerCertificate: cloudfront.ViewerCertificate.fromCloudFrontDefaultCertificate(),
      errorConfigurations: [
        {
          "errorCachingMinTtl": 300,
          "errorCode": 403,
          "responseCode": 200,
          "responsePagePath": "/index.html"
        },
        {
          "errorCachingMinTtl": 300,
          "errorCode": 404,
          "responseCode": 200,
          "responsePagePath": "/index.html"
        }
      ]
    }




    const websiteDistribution = new cloudfront.CloudFrontWebDistribution(this, 'ucpWebsiteDistribution' + envName, distributionConfig);

    //We create adedicated response ehader policy to include the AWS recommanded HTTP Headers
    const responseHeaderPolicy = new cloudfront.ResponseHeadersPolicy(this, 'ResponseHeadersPolicy', {
      customHeadersBehavior: {
        customHeaders: [
          { header: 'Cache-Control', value: 'no-store, no-cache', override: true },
          { header: 'Pragma', value: 'no-cache', override: false },
        ],
      },
      securityHeadersBehavior: {
        contentTypeOptions: { override: true },
        frameOptions: { frameOption: cloudfront.HeadersFrameOption.DENY, override: true },
        contentSecurityPolicy: { contentSecurityPolicy: "default-src 'none'; img-src 'self'; script-src 'self' 'unsafe-inline'; style-src 'self' 'unsafe-inline'; object-src 'none'; connect-src *.amazonaws.com", override: true },
        strictTransportSecurity: { accessControlMaxAge: Duration.seconds(600), includeSubdomains: true, override: true },
      },
    });
    //adding the response policy ID to cloudfront distributiono using an escape hatch
    const cfnDistribution = websiteDistribution.node.defaultChild as cloudfront.CfnDistribution;
    cfnDistribution.addPropertyOverride(
      'DistributionConfig.DefaultCacheBehavior.ResponseHeadersPolicyId',
      responseHeaderPolicy.responseHeadersPolicyId
    );

    websiteStaticContentBucket.addToResourcePolicy(new iam.PolicyStatement({
      actions: ['s3:GetObject'],
      effect: iam.Effect.ALLOW,
      resources: [websiteStaticContentBucket.arnForObjects("*")],
      principals: [new iam.CanonicalUserPrincipal(oai.cloudFrontOriginAccessIdentityS3CanonicalUserId)],
    }));


    tah_core.Output.add(this, "accessLogging", accessLogBucket.bucketName)
    tah_core.Output.add(this, "websiteDistributionId", websiteDistribution.distributionId)
    tah_core.Output.add(this, "websiteDomainName", websiteDistribution.distributionDomainName)

  }
<<<<<<< HEAD
  /////////////////////////
  //KMS Key
  ///////////////////////////
  kmsKeyProfileDomain = new kms.Key(this, "new_kms_key", {
    removalPolicy: RemovalPolicy.DESTROY,
    pendingWindow: Duration.days(20),
    alias: 'alias/mykey',
    description: 'KMS key for encrypting business object S3 buckets',
    enableKeyRotation: true,
  });
=======
>>>>>>> aa200d66


  /*******************
  * HELPER FUNCTIONS
  ******************/

  buildBusinessObjectPipeline(businessObjectName: string, envName: string, dataLakeAdminRole: iam.Role, glueDb: Database, artifactBucketName: string, accessLogBucket: s3.Bucket, connectProfileImportBucket: s3.Bucket) {
    //0-create bucket
    let bucketRaw = new tah_s3.Bucket(this, "ucp" + businessObjectName, accessLogBucket);
    //1-Bucket permission
    bucketRaw.grantReadWrite(dataLakeAdminRole)
    //2-Creating workflow to visualize
    let workflow = new CfnWorkflow(this, businessObjectName, {
      name: "ucp" + businessObjectName + envName
    })
    //3-Raw Data Crawlers
    let crawler = new tah_glue.S3Crawler(this, "ucp" + businessObjectName + envName, glueDb, bucketRaw, dataLakeAdminRole)
    //4-Raw Data Crawler Triggers
    this.scheduledCrawlerTrigger("ucp" + businessObjectName, envName, crawler, "cron(0 * * * ? *)", workflow)
    this.crawlerOnDemandTrigger("ucp" + businessObjectName, envName, crawler)
    //5- Jobs
    let job = this.job(businessObjectName, envName, artifactBucketName, businessObjectName + "ToUcp", glueDb, dataLakeAdminRole, new Map([
      ["SOURCE_TABLE", bucketRaw.toAthenaTable()],
      ["DEST_BUCKET", connectProfileImportBucket.bucketName]
    ]))
    //6- Job Triggers
    let jobTrigger = this.jobTriggerFromCrawler("ucp" + businessObjectName, envName, [crawler], job, workflow)
  }

  job(prefix: string, envName: string, artifactBucket: string, scriptName: string, glueDb: Database, dataLakeAdminRole: iam.Role, envVar: Map<string, string>): CfnJob {
    let job = new CfnJob(this, prefix + "Job" + envName, {
      command: {
        name: "glueetl",
        scriptLocation: "s3://" + artifactBucket + "/" + envName + "/etl/" + scriptName + ".py"
      },
      glueVersion: "2.0",
      defaultArguments: {
        '--enable-continuous-cloudwatch-log': 'true',
        "--job-bookmark-option": "job-bookmark-enable",
        "--enable-metrics": "true",
        "--GLUE_DB": glueDb.databaseName,
      },
      executionProperty: {
        maxConcurrentRuns: 2
      },
      maxRetries: 0,
      name: prefix + "Job" + envName,
      role: dataLakeAdminRole.roleArn
    })
    for (let [key, value] of envVar) {
      job.defaultArguments["--" + key] = value
    }
    return job
  }




  jobTriggerFromCrawler(prefix: string, envName: string, crawlers: Array<CfnCrawler>, job: CfnJob, workflow?: CfnWorkflow): CfnTrigger {
    let conditions = []
    for (let crawler of crawlers) {
      conditions.push({
        crawlerName: crawler.name,
        crawlState: "SUCCEEDED",
        logicalOperator: "EQUALS"
      })
    }
    let trigger = new CfnTrigger(this, prefix + "jobTriggerFromCrawler" + envName, {
      type: "CONDITIONAL",
      name: prefix + "jobTriggerFromCrawler" + envName,
      predicate: {
        logical: "AND",
        conditions: conditions
      },
      startOnCreation: true,
      actions: [
        { jobName: job.name }
      ]
    })
    if (workflow) {
      trigger.addDependsOn(workflow)
      trigger.workflowName = workflow.name
    }
    return trigger
  }

  jobOnDemandTrigger(prefix: string, envName: string, jobs: Array<CfnJob>, workflow?: CfnWorkflow) {
    let actions = []
    for (let job of jobs) {
      actions.push({ jobName: job.name })
    }
    let trigger = new CfnTrigger(this, prefix + "crawlerOnDemandTrigger" + envName, {
      type: "ON_DEMAND",
      name: prefix + "jobOnDemandTrigger" + envName,
      actions: actions
    })
    if (workflow) {
      trigger.addDependsOn(workflow)
      trigger.workflowName = workflow.name
    }
    return trigger
  }

  crawlerOnDemandTrigger(prefix: string, envName: string, crawler: CfnCrawler, workflow?: CfnWorkflow) {
    let trigger = new CfnTrigger(this, prefix + "crawlerOnDemandTrigger" + envName, {
      type: "ON_DEMAND",
      name: crawler.name + "crawlerOnDemandTrigger" + envName,
      actions: [
        { crawlerName: crawler.name }
      ]
    })
    if (workflow) {
      trigger.addDependsOn(workflow)
      trigger.workflowName = workflow.name
    }
    return trigger
  }

  crawlerTriggerFromJob(prefix: string, envName: string, job: CfnJob, crawler: CfnCrawler, workflow?: CfnWorkflow): CfnTrigger {
    let trigger = new CfnTrigger(this, prefix + "crawlerTriggerFromJob" + envName, {
      type: "CONDITIONAL",
      name: prefix + "crawlerTriggerFromJob" + envName,
      predicate: {
        conditions: [
          {
            jobName: job.name,
            state: "SUCCEEDED",
            logicalOperator: "EQUALS"
          }
        ]
      },
      startOnCreation: true,
      actions: [
        { crawlerName: crawler.name }
      ]
    })
    if (workflow) {
      trigger.addDependsOn(workflow)
      trigger.workflowName = workflow.name
    }
    return trigger
  }

  scheduledCrawlerTrigger(prefix: string, envName: string, crawler: CfnCrawler, cron: string, workflow?: CfnWorkflow): CfnTrigger {
    let trigger = new CfnTrigger(this, prefix + "scheduledCrawlerTrigger" + envName, {
      type: "SCHEDULED",
      name: prefix + "scheduledCrawlerTrigger" + envName,
      //every hour:  "cron(10 * * * ? *)"
      schedule: cron,
      startOnCreation: true,
      actions: [
        { crawlerName: crawler.name }
      ]
    })
    if (workflow) {
      trigger.addDependsOn(workflow)
      trigger.workflowName = workflow.name
    }
    return trigger
  }

  scheduledJobTrigger(prefix: string, envName: string, job: CfnJob, cron: string, workflow?: CfnWorkflow): CfnTrigger {
    let trigger = new CfnTrigger(this, prefix + "scheduledJobTrigger" + envName, {
      type: "SCHEDULED",
      name: prefix + "scheduledJobTrigger" + envName,
      //every hour:  "cron(10 * * * ? *)"
      schedule: cron,
      startOnCreation: true,
      actions: [
        { jobName: job.name }
      ]
    })
    if (workflow) {
      trigger.addDependsOn(workflow)
      trigger.workflowName = workflow.name
    }
    return trigger
  }


  addTargetBucketToDatalake(prefix: string, envName: string, dataLakeAdminRole: iam.Role, servicePrincipal?: iam.ServicePrincipal): s3.Bucket {
    const bucket = new s3.Bucket(this, prefix + "-" + envName, {
      removalPolicy: RemovalPolicy.DESTROY,
      bucketName: prefix + "-" + envName,
      versioned: true
    })
    Tags.of(bucket).add('cloudrack-data-zone', 'gold');
    bucket.grantReadWrite(dataLakeAdminRole)
    return bucket
  }

  addExistingBucketToDatalake(bucketName: string, envName: string, glueDb: Database, dataLakeAdminRole: iam.Role, crawlerConfig?: any): s3.IBucket {
    const bucket = s3.Bucket.fromBucketName(this, bucketName, bucketName);
    dataLakeAdminRole.addToPolicy(new iam.PolicyStatement({
      resources: ["arn:aws:s3:::" + bucket.bucketName + "*"],
      actions: ["s3:GetObject", "s3:PutObject"]
    }))

    let crawler = new CfnCrawler(this, bucket + "-crawler-", {
      role: dataLakeAdminRole.roleArn,
      targets: {
        s3Targets: [{ path: "s3://" + bucket.bucketName }]
      },
      configuration: `{
          "Version": 1.0,
          "Grouping": {
             "TableGroupingPolicy": "CombineCompatibleSchemas" }
       }`,
      databaseName: glueDb.databaseName,
      name: bucketName + "-crawler-" + envName,
    })

    if (crawlerConfig && crawlerConfig.type === "ondemand") {
      new CfnTrigger(this, crawler.name + "Trigger", {
        type: "ON_DEMAND",
        name: crawler.name + "Trigger",
        actions: [
          { crawlerName: crawler.name }
        ]
      })
    }
    return bucket
  }

}<|MERGE_RESOLUTION|>--- conflicted
+++ resolved
@@ -170,7 +170,7 @@
      * KMS Key
      */
     //TODO: to rename the key into something moroe explicit
-    const kmsKey = new kms.Key(this, "new_kms_key", {
+    const kmsKeyProfileDomain = new kms.Key(this, "new_kms_key", {
       removalPolicy: RemovalPolicy.DESTROY,
       pendingWindow: Duration.days(20),
       alias: 'alias/mykey',
@@ -178,6 +178,9 @@
       enableKeyRotation: true,
     });
 
+    //Customer Profile Outputs for Domain Testing
+    new CfnOutput(this, "connectProfileExportBucket", { value: connectProfileExportBucket.bucketName })
+    new CfnOutput(this, "kmsKeyProfileDomain", { value: kmsKeyProfileDomain.keyArn })
 
     //////////////////////////
     //LAMBDA FUNCTION
@@ -202,7 +205,7 @@
         UCP_GUEST360_TABLE_PK: "",
         UCP_GUEST360_ATHENA_TABLE: "",
         CONNECT_PROFILE_EXPORT_BUCKET: connectProfileExportBucket.bucketName,
-        KMS_KEY_PROFILE_DOMAIN: this.kmsKeyProfileDomain.keyArn,
+        KMS_KEY_PROFILE_DOMAIN: kmsKeyProfileDomain.keyArn,
       }
     });
 
@@ -557,19 +560,6 @@
     tah_core.Output.add(this, "websiteDomainName", websiteDistribution.distributionDomainName)
 
   }
-<<<<<<< HEAD
-  /////////////////////////
-  //KMS Key
-  ///////////////////////////
-  kmsKeyProfileDomain = new kms.Key(this, "new_kms_key", {
-    removalPolicy: RemovalPolicy.DESTROY,
-    pendingWindow: Duration.days(20),
-    alias: 'alias/mykey',
-    description: 'KMS key for encrypting business object S3 buckets',
-    enableKeyRotation: true,
-  });
-=======
->>>>>>> aa200d66
 
 
   /*******************
