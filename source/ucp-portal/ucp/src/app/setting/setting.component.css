--- conflicted
+++ resolved
@@ -227,7 +227,7 @@
     color: white;
 }
 
-<<<<<<< HEAD
+
 .record-display {
     white-space: nowrap;
     overflow-x: hidden;
@@ -249,10 +249,9 @@
 .delete-error-button {
     color: firebrick;
 }
-=======
+
 .parent {
     display: flex;
     flex-wrap: nowrap;
     width: 100%;
-  }
->>>>>>> f5076a7d
+}